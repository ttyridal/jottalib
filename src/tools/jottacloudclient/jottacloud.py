--- conflicted
+++ resolved
@@ -20,13 +20,10 @@
 
 import sys, os, os.path, posixpath, logging, collections
 
-<<<<<<< HEAD
 from xattr import xattr # pip install xattr
 
 
 import jottalib
-=======
->>>>>>> 8818afe6
 from jottalib.JFS import JFSNotFoundError, \
                          JFSFolder, JFSFile, JFSIncompleteFile, JFSFileDirList, \
                          calculate_md5
