*.pyc
dist/
*.sqlite
MANIFEST
README.txt
bin/
lib/
share/
include/
\.Python
*.egg-info
^jottalib.sublime-*
*.log
*.session
*.rc
setup.py
<<<<<<< HEAD
\.cache
=======
.idea
*.iml
>>>>>>> 8818afe6
<|MERGE_RESOLUTION|>--- conflicted
+++ resolved
@@ -14,9 +14,6 @@
 *.session
 *.rc
 setup.py
-<<<<<<< HEAD
 \.cache
-=======
 .idea
-*.iml
->>>>>>> 8818afe6
+*.iml